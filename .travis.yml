--- conflicted
+++ resolved
@@ -1,10 +1,7 @@
 language: python
-<<<<<<< HEAD
-=======
 python:
     - 2.7
 dist: trusty
->>>>>>> c7624193
 
 matrix:
     include:
